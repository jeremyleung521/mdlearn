"""ContactMap Dataset."""
<<<<<<< HEAD
from typing import List, Tuple, Optional, Dict
=======
from typing import List, Optional, Tuple

>>>>>>> e399f06d
import h5py
import numpy as np
import torch
from torch.utils.data import Dataset

from mdlearn.utils import PathLike


class ContactMapHDF5Dataset(Dataset):
    """PyTorch Dataset class to load contact matrix data from HDF5 format."""

    def __init__(
        self,
        path: PathLike,
        shape: Tuple[int, ...],
        dataset_name: str = "contact_map",
        scalar_dset_names: List[str] = [],
        values_dset_name: Optional[str] = None,
        scalar_requires_grad: bool = False,
        in_memory: bool = True,
    ):
        """
        Parameters
        ----------
        path : PathLike
            Path to HDF5 file containing contact matrices.
        shape : Tuple[int, ...]
            Shape of contact matrices required by the model (H, W), may be (1, H, W).
        dataset_name : str
            Name of contact map dataset in HDF5 file.
        scalar_dset_names : List[str]
            List of scalar dataset names inside HDF5 file to be passed to training logs.
        values_dset_name: str, optional
            Name of HDF5 dataset field containing optional values of the entries
            the distance/contact matrix. By default, values are all assumed to be 1
            corresponding to a binary contact map and created on the fly.
        scalar_requires_grad : bool
            Sets requires_grad torch.Tensor parameter for scalars specified by
            `scalar_dset_names`. Set to True, to use scalars for multi-task
            learning. If scalars are only required for plotting, then set it as False.
        in_memory: bool
            If True, pull data stored in HDF5 from disk to numpy arrays. Otherwise,
            read each batch from HDF5 on the fly.

        Examples
        --------
        >>> dataset = ContactMapDataset("contact_maps.h5", (28, 28))
        >>> dataset[0]
        {'X': torch.Tensor(..., dtype=float32), 'index': tensor(0)}
        >>> dataset[0]["X"].shape
        (28, 28)

        >>> dataset = ContactMapDataset("contact_maps.h5", (28, 28), scalar_dset_names=["rmsd"])
        >>> dataset[0]
        {'X': torch.Tensor(..., dtype=float32), 'index': tensor(0), 'rmsd': tensor(8.7578, dtype=torch.float16)}
        """
        self.file_path = str(path)
        self.dataset_name = dataset_name
        self.scalar_dset_names = scalar_dset_names
        self.shape = shape
        self._scalar_requires_grad = scalar_requires_grad
        self._values_dset_name = values_dset_name
        self.in_memory = in_memory

        # Check file for data length
        with self._open_h5_file() as f:
            self.len = len(f[self.dataset_name])

        # Only call _init_dataset once
        self._initialized = False

    def _open_h5_file(self):
        return h5py.File(self.file_path, "r", libver="latest", swmr=False)

    def _init_dataset(self):
        # Create h5py datasets
        self._h5_file = self._open_h5_file()
        self.dset = self._h5_file[self.dataset_name]
        if self._values_dset_name is not None:
            self.val_dset = self._h5_file[self._values_dset_name]
        # Load scalar dsets
        self.scalar_dsets = {
            name: self._h5_file[name] for name in self.scalar_dset_names
        }

        # Pull data into main memory (numpy)
        if self.in_memory:
            # self.dset and self.val_dset is a ragged array, requires storage as an object
            self.dset = np.array(self.dset, dtype=object)
            if self._values_dset_name is not None:
                self.val_dset = np.array(self.val_dset, dtype=object)
            self.scalar_dsets = {
                name: np.array(dset) for name, dset in self.scalar_dsets.items()
            }
            self._h5_file.close()

        self._initialized = True

    def _get_data(self, idx) -> torch.Tensor:
        # Data is stored as np.concatenate((row_inds, col_inds))
        ind = self.dset[idx] if self.in_memory else self.dset[idx, ...]
        indices = torch.from_numpy(ind.reshape(2, -1)).to(torch.long)

        # Create array of 1s, all values in the contact map are 1. Or load values.
        if self._values_dset_name is not None:
            values = torch.from_numpy(self.val_dset[idx, ...]).to(torch.float32)
        else:
            values = torch.ones(indices.shape[1], dtype=torch.float32)
        # Set shape to the last 2 elements of self.shape. Handles (1, W, H) and (W, H)
        data = torch.sparse.FloatTensor(indices, values, self.shape[-2:]).to_dense()
        data = data.view(self.shape)
        return data

    def __len__(self):
        return self.len

    def __getitem__(self, idx):

        # Only happens once. Need to open h5 file in current process
        if not self._initialized:
            self._init_dataset()

        sample = {"X": self._get_data(idx)}
        # Add index into dataset to sample
        sample["index"] = torch.tensor(idx, requires_grad=False)
        # Add scalars
        for name, dset in self.scalar_dsets.items():
            sample[name] = torch.tensor(
                dset[idx], requires_grad=self._scalar_requires_grad
            )

        return sample


class ContactMapDataset(Dataset):
    """PyTorch Dataset class which stores sparse contact matrix data in memory."""

    def __init__(
        self,
        data: np.ndarray,
        shape: Tuple[int, int, int],
        scalars: Dict[str, np.ndarray] = {},
        scalar_requires_grad: bool = False,
    ):
        """
        Parameters
        ----------
        data : np.ndarray
            Input contact matrices in sparse COO format of shape (N,)
            where N is the number of data examples, and the empty dimension
            is ragged. The row and column index vectors should be contatenated
            and the values are assumed to be 1 and don't need to be explcitly
            passed.
        shape : Tuple[int, int, int]
            Shape of the contact map (1, D, D) where D is the number of rows and columns.
        scalars : Dict[str, np.ndarray], default={}
            Dictionary of scalar arrays. For instance, the root mean squared
            deviation (RMSD) for each feature vector can be passed via
            :obj:`{"rmsd": np.array(...)}`. The dimension of each scalar array
            should match the number of input feature vectors N.
        scalar_requires_grad : bool, default=False
            Sets requires_grad torch.Tensor parameter for scalars specified by
            :obj:`scalars`. Set to True, to use scalars for multi-task
            learning. If scalars are only required for plotting, then set it as False.
        """
        if not all(len(scalars[key]) == len(data) for key in scalars):
            raise ValueError(
                "Dimension of scalar arrays should match "
                "the number of input feature vectors."
            )

        self.data = data
        self.shape = shape
        self.scalars = scalars
        self._scalar_requires_grad = scalar_requires_grad

    def _get_data(self, idx) -> torch.Tensor:
        # Data is stored as np.concatenate((row_inds, col_inds))
        indices = torch.from_numpy(self.data[idx].reshape(2, -1)).to(torch.long)
        # Create array of 1s, all values in the contact map are 1.
        values = torch.ones(indices.shape[1], dtype=torch.float32)
        # Set shape to the last 2 elements of self.shape.
        data = torch.sparse.FloatTensor(indices, values, self.shape[-2:]).to_dense()
        data = data.view(self.shape)
        return data

    def __len__(self):
        return len(self.data)

    def __getitem__(self, idx):

        sample = {"X": self._get_data(idx)}
        # Add index into dataset to sample
        sample["index"] = torch.tensor(idx, requires_grad=False)
        # Add scalars
        for name, dset in self.scalars.items():
            sample[name] = torch.tensor(
                dset[idx], requires_grad=self._scalar_requires_grad
            )

        return sample<|MERGE_RESOLUTION|>--- conflicted
+++ resolved
@@ -1,10 +1,6 @@
 """ContactMap Dataset."""
-<<<<<<< HEAD
-from typing import List, Tuple, Optional, Dict
-=======
-from typing import List, Optional, Tuple
-
->>>>>>> e399f06d
+from typing import Dict, List, Optional, Tuple
+
 import h5py
 import numpy as np
 import torch
